#!/usr/bin/python

import atexit
import cmd
import datetime
import logging
import optparse
import os
import readline
import shlex
import sys
import textwrap

import tracklib



VERSION = "1.0"
APP_NAME = "TimeTrack"
BANNER = "\n%s %s\n\nType 'help' to list commands.\n" % (APP_NAME, VERSION)
HISTORY_FILE = os.path.expanduser("~/.timetrackhistory")



def get_option_parser():

    usage = "Usage: %prog [options] [<cmd>]"
    parser = optparse.OptionParser(usage=usage,
                                   version="%s %s" % (APP_NAME, VERSION))
    parser.add_option("-d", "--debug", dest="debug", action="store_true",
                      help="enable debug output on stderr")
    parser.add_option("-H", "--skip-history", dest="skip_history",
                      action="store_true",
                      help="don't try to read/write command history")
    parser.set_defaults(debug=False, skip_history=False)
    return parser



class ApplicationError(Exception):
    pass



def format_duration(secs):
    if secs < 60:
        return "%d sec%s" % (secs, "" if secs == 1 else "s")
    elif secs < 3600:
        return "%d min%s" % (secs // 60, "" if (secs//60)==1 else "s")
    else:
        return ("%d hour%s %d min%s" % (secs // 3600,
                                        "" if (secs//3600)==1 else "s",
                                        (secs // 60) % 60,
                                        "" if ((secs//60)%60)==1 else "s"))



def format_duration_since_datetime(dt):
    now = datetime.datetime.now()
    delta = now - dt
    return format_duration(delta.days * 3600 * 24 + delta.seconds)



def format_datetime(dt):
    now = datetime.datetime.now()
    if now.date() == dt.date():
        return dt.strftime("%H:%M")
    elif (now - dt).days < 5:
        return dt.strftime("%a %H:%M")
    else:
        return dt.strftime("%a %b %d %H:%M %Y")



def display_summary(summary_dict, format_func):
    """Displays a summary object as a list."""

    max_item_len = 0
    item_strs = []
    for item, value in sorted(summary_dict.items()):
        max_item_len = max(max_item_len, len(item))
        item_strs.append((item, format_func(value)))
    for item, value in item_strs:
        padding = max_item_len - len(item) + 2
        print "%s %s %s" % (item, "." * padding, value)



def display_diary(diary):
    """Displays list of diary entries by task."""

    print
    for name, entries in diary.items():
        if not entries:
            continue
        print "+----[ %s ]----" % (name,)
        print "|"
        for entry_time, entry_task, entry_desc in entries:
            date_str = format_datetime(entry_time)
            print "| +---- %s ----[ %s ]----" % (date_str, entry_task)
            print textwrap.fill(entry_desc, initial_indent="| | ",
                                subsequent_indent="| | ")
            print "|"
        print



class CommandHandler(cmd.Cmd):

    def __init__(self, logger):
        self.logger = logger
        self.db = tracklib.TimeTrackDB(self.logger)
        readline.set_completer_delims(" \t\n")
        cmd.Cmd.__init__(self)
        self.identchars += "-"
        self.prompt = "TimeTrack>>> "


    def _complete_task(self, text):
        return [i for i in self.db.tasks if i.startswith(text)]


    def _complete_tag(self, text):
        return [i for i in self.db.tags if i.startswith(text)]


    def _complete_list(self, text, candidates):
        return [i for i in candidates if i.startswith(text)]


    def _complete_all_chars(self, complete_func, text, line, begidx, endidx):
        items = shlex.split(line[:endidx])
        if not items or len(text) >= len(items[-1]):
            prefix = text
        else:
            prefix = items[-1]
        candidates = complete_func(prefix)
        if prefix == text:
            return candidates
        else:
            offset = len(prefix) - len(text)
            print "<<<%r>>>" % ([i[offset:] for i in candidates],)
            return [i[offset:] for i in candidates]


    def complete_create(self, text, line, begidx, endidx):
        items = shlex.split(line[:begidx])
        if len(items) == 1:
            return ["task", "tag"]
        else:
            return []


    def do_create(self, args):
        """
create (task|tag) <name> - create new tag or task.
"""

        items = shlex.split(args)
        if len(items) != 2:
            self.logger.error("create cmd takes two arguments")
            return
        if items[0] not in ("task", "tag"):
            self.logger.error("create cmd takes 'task' or 'tag' as first arg")
            return
        if not items[1]:
            self.logger.error("name invalid")
            return

        try:
            if items[0] == "task":
                self.db.tasks.add(items[1])
            elif items[0] == "tag":
                self.db.tags.add(items[1])
            print "Created %s '%s'" % (items[0], items[1])
        except tracklib.TimeTrackError, e:
            self.logger.error("create error: %s", e)


    def complete_delete(self, text, line, begidx, endidx):
        items = shlex.split(line[:begidx])
        if len(items) == 1:
            return ["task", "tag"]
        elif len(items) == 2:
            if items[1] == "task":
                return self._complete_task(text)
            elif items[1] == "tag":
                return self._complete_tag(text)
        return []


    def do_delete(self, args):
        """
delete (task|tag) <name> - delete and existing tag or task.

WARNING: Deleting a tag will remove it from all tasks. Deleting a
         task will also remove associated diary and log entries.
"""

        items = shlex.split(args)
        if len(items) != 2:
            self.logger.error("delete cmd takes two arguments")
            return
        if items[0] not in ("task", "tag"):
            self.logger.error("delete cmd takes 'task' or 'tag' as first arg")
            return

        try:
            if items[0] == "task":
                self.db.tasks.discard(items[1])
            elif items[0] == "tag":
                self.db.tags.discard(items[1])
            print "Deleted %s '%s'" % (items[0], items[1])
        except tracklib.TimeTrackError, e:
            self.logger.error("delete error: %s", e)


    def do_diary(self, args):
        """
diary <entry> - add a new diary entry to the current task.
"""

        args = args.strip()
        if not args:
            self.logger.error("diary cmd requires entry as argument")

        try:
            task = self.db.get_current_task()
            if task is None:
                self.logger.error("no current task to add diary entry")
                return
            self.db.add_diary_entry(args)
            print "Entry added to task '%s'" % (task,)
        except tracklib.TimeTrackError, e:
            self.logger.error("diary error: %s", e)


    def complete_show(self, text, line, begidx, endidx):
        if line[:begidx].strip() == "show":
            return self._complete_list(text, ("tasks", "tags"))
        else:
            return []


    def complete_rename(self, text, line, begidx, endidx):
        items = shlex.split(line[:begidx])
        if len(items) == 1:
            return self._complete_list(text, ("task", "tag"))
        elif len(items) == 2:
            if items[1] == "task":
                return self._complete_task(text)
            elif items[0] == "tag":
                return self._complete_tag(text)
            else:
                return []
        else:
            return []


    def do_rename(self, args):
        """
rename (task|tag) <old> <new> - changes the name of an existing task or tag.
"""

        items = shlex.split(args)
        if len(items) != 3:
            self.logger.error("rename cmd takes three arguments")
            return
        if items[0] not in ("task", "tag"):
            self.logger.error("rename cmd takes task/tag as first argument")
            return
        try:
            if items[0] == "tag":
                self.db.tags.rename(items[1], items[2])
                print "Tag '%s' renamed to '%s'" % (items[1], items[2])
            else:
                self.db.tasks.rename(items[1], items[2])
                print "Task '%s' renamed to '%s'" % (items[1], items[2])
        except KeyError, e:
            self.logger.error("no such tag/task (%s)", e)
        except tracklib.TimeTrackError, e:
            self.logger.error("rename error: %s", e)


    def do_resume(self, args):
        """
resume - switch to previously-running task.

If there is no current task, this command switches to the most recently
active task. If there is a currently active task, this command switches
to the most recently active task which is different to the current.
This can be used to start work on a task again after a period of
inactivity, or to resume work on something after an interruption.
"""

        if args.strip():
            self.logger.error("resume cmd takes no arguments")
            return
        try:
            prev = self.db.get_previous_task()
            if prev is None:
                self.logger.error("no previous task to resume")
                return
            self.db.start_task(prev)
            print "Resumed task '%s'" % (prev,)

        except tracklib.TimeTrackError, e:
            self.logger.error("status error: %s", e)


    def do_show(self, args):
        """
show (tasks|tags) - display a list of available tasks or tags.
"""

        items = shlex.split(args)
        if len(items) != 1:
            self.logger.error("show cmd takes a single argument")
            return
        if items[0] not in ("tasks", "tags"):
            self.logger.error("show cmd takes 'tasks' or 'tags' as first arg")
            return

        try:
            if items[0] == "tasks":
                print "Tasks:"
                for task in self.db.tasks:
                    tags = self.db.get_task_tags(task)
                    if tags:
                        print "  %s (%s)" % (task, ", ".join(tags))
                    else:
                        print "  %s" % (task,)
            else:
                print "Tags:"
                for tag in self.db.tags:
                    print "  %s" % (tag,)
        except tracklib.TimeTrackError, e:
            self.logger.error("show error: %s", e)


    def complete_start(self, text, line, begidx, endidx):
        return self._complete_task(text)


    def do_start(self, args):
        """
start <task> - starts timer on an already defined task.
"""

        items = shlex.split(args)
        if len(items) != 1:
            self.logger.error("start cmd takes single argument")
            return
        try:
            self.db.start_task(items[0])
            print "Started task '%s'" % (items[0],)
        except KeyError, e:
            self.logger.error("no such task (%s)" % (e,))
        except tracklib.TimeTrackError, e:
            self.logger.error("start error: %s", e)


    def do_status(self, args):
        """
status - display current task and time spent on it.
"""

        if args.strip():
            self.logger.error("status cmd takes no arguments")
            return
        try:
            prev = self.db.get_previous_task()
            if prev is None:
                print "No previous task."
            else:
                print "Previous task: %s" % (prev,)
            task = self.db.get_current_task()
            if task is None:
                print "No current task."
                return
            start = self.db.get_current_task_start()
            start_str = format_datetime(start)
            dur_str = format_duration_since_datetime(start)
            print "Current task: %s" % (task,)
            print "Started: %s (%s ago)" % (start_str, dur_str)

        except tracklib.TimeTrackError, e:
            self.logger.error("status error: %s", e)


    def do_stop(self, args):
        """
stop - stops timer on current task.
"""

        if args.strip():
            self.logger.error("stop cmd takes no arguments")
            return
        try:
            print "Stopping task '%s'" % (self.db.get_current_task(),)
            self.db.stop_task()
        except tracklib.TimeTrackError, e:
            self.logger.error("stop error: %s", e)


    def complete_summary(self, text, line, begidx, endidx):
        items = shlex.split(line[:begidx])
        if len(items) == 1:
            return self._complete_list(text, ("tag", "task"))
        elif len(items) == 2:
            return self._complete_list(text, ("time", "switches", "diary"))
        elif len(items) == 3:
            return self._complete_list(text, ("day", "week", "month"))
        elif len(items) == 4:
            return self._complete_list(text, ("this", "now", "current", "tag"))
        elif len(items) == 5:
            if items[-1] == "tag":
                return self._complete_tag(text)
            else:
                return self._complete_list(text, ("tag",))
        elif len(items) == 6 and items[-1] == "tag":
            return self._complete_tag(text)
        else:
            return []


    def do_summary(self, args):
        """
<<<<<<< HEAD
summarise (tag|task) (time|switches|diary) (day|week|month)
          [<period>] [tag <tag>]
=======
summary (tag|task) (time|switches|diary) (day|week|month) [<period>]
>>>>>>> 5ceacd2d

Shows various summary information in tabular form. The first argument sets
whether totals are split by task or tag. The second argument sets whether
the values shown are total time or context switches into the tag/task.
The third argument specifies the period over which the results should be
accumulated and the fourth specifies how many such periods to go back.
For example, specifying "week" with a <period> of 0 shows the summary for
the current (partial) week, whereas a <period> of 1 shows the previous week.
If the <period> is ommitted a value of 0 is assumed. Synonyms like "current"
are also accepted.

If the optional additional "tag" argument is specified (either in place of
or after a <period> argument) then it must be followed by the name of a
tag. This will filter results so that only tasks with the specified tag
are counted towards the total.
"""
        items = shlex.split(args)
        if len(items) not in (3, 4, 5, 6):
            self.logger.error("summary cmd requires 3-6 arguments")
            return
        if items[0] not in ("tag", "task"):
            self.logger.error("summary cmd takes tag/task as first arg")
            return
        if items[1] not in ("time", "switches", "diary"):
            self.logger.error("summary cmd takes time/switches/diary"
                              " as second arg")
            return
        if items[2] not in ("day", "week", "month"):
            self.logger.error("unsupported period %r for summary cmd", items[3])
            return
        filter_tag = None
        if len(items) < 4:
            period = 0
        else:
            if items[3] == "tag":
                if len(items) < 5:
                    self.logger.error("no tag specified to filter")
                    return
                else:
                    filter_tag = items[4]
                    period = 0
            else:
                if items[3] in ("this", "now", "current"):
                    period = 0
                else:
                    try:
                        period = int(items[3])
                    except ValueError:
                        self.logger.error("summary cmd takes int as fourth arg")
                        return
                if len(items) > 4:
                    if items[4] != "tag":
                        self.logger.error("unrecognised arg '%s'", items[4])
                        return
                    if len(items) < 6:
                        self.logger.error("no tag specified to filter")
                        return
                    filter_tag = items[5]

        if period == 0:
            if items[2] == "day":
                period_name = "today"
            else:
                period_name = "this %s" % (items[2],)
        elif period == 1:
            if items[2] == "day":
                period_name = "yesterday"
            else:
                period_name = "last %s" % (items[2],)
        else:
            period_name = "%d %ss ago" % (period, items[2])

        try:
            if items[0] == "tag":
                summary_obj = tracklib.TagSummaryGenerator()
            else:
                summary_obj = tracklib.TaskSummaryGenerator()
            tags_arg = set((filter_tag,)) if filter_tag is not None else None
            tracklib.get_summary_for_period(self.db, summary_obj, items[2],
                                            period, tags=tags_arg)
            if items[1] == "time":
                print "Time spent per %s %s:" % (items[0], period_name)
                print
                display_summary(summary_obj.total_time, format_duration)
            elif items[1] == "switches":
                print "Context switches per %s %s:" % (items[0], period_name)
                print
                display_summary(summary_obj.switches, str)
            else:
                print "Diary entries by %s %s:" % (items[0], period_name)
                print
                display_diary(summary_obj.diary_entries)
        except tracklib.TimeTrackError, e:
            self.logger.error("summary error: %s", e)


    def complete_task(self, text, line, begidx, endidx):
        if len(shlex.split(line[:begidx])) == 1:
            return self._complete_task(text)
        elif len(shlex.split(line[:begidx])) == 2:
            return self._complete_list(text, ("tag", "untag"))
        elif len(shlex.split(line[:begidx])) == 3:
            return self._complete_tag(text)
        else:
            return []


    def do_task(self, args):
        """
task <task> (tag|untag) <tag> - adds or removes a tag from a task.
"""

        items = shlex.split(args)
        if len(items) != 3:
            self.logger.error("task cmd takes three arguments")
            return
        if items[1] not in ("tag", "untag"):
            self.logger.error("task cmd takes tag/untag as second argument")
            return
        try:
            if items[1] == "tag":
                self.db.add_task_tag(items[0], items[2])
                print "Tagged task '%s' with '%s'" % (items[0], items[2])
            else:
                self.db.remove_task_tag(items[0], items[2])
                print "Removed tag '%s' from task '%s'" % (items[2], items[0])
        except KeyError, e:
            self.logger.error("no such tag/task (%s)", e)
        except tracklib.TimeTrackError, e:
            self.logger.error("tag error: %s", e)


    def do_exit(self, args):
        """
Exit the application.
"""
        return 1


    def do_EOF(self, args):
        """
Exit the application.
"""
        print "exit"
        return self.do_exit(args)


    def emptyline(self):
        """Do nothing on an empty line."""
        return



def get_stderr_logger(app_name, level=logging.WARNING):

    logger = logging.getLogger(app_name)
    stderr_handler = logging.StreamHandler()
    stderr_formatter = logging.Formatter("%(name)s: %(levelname)s -"
                                         " %(message)s")
    stderr_handler.setFormatter(stderr_formatter)
    stderr_handler.setLevel(level)
    logger.addHandler(stderr_handler)

    # Logger accepts all messages, and relies on handlers to set their
    # own thresholds.
    logger.setLevel(1)

    return logger



def main(argv):
    """Main entrypoint."""

    # Parse command-line arguments
    parser = get_option_parser()
    (options, args) = parser.parse_args(argv[1:])

    if options.debug:
        logger = get_stderr_logger("ttrack", logging.DEBUG)
    else:
        logger = get_stderr_logger("ttrack")

    # If not skipping history, read command history file (if any) and
    # register an atexit handler to write it on termination.
    if not options.skip_history:
        atexit.register(readline.write_history_file, HISTORY_FILE)
        try:
            readline.read_history_file(HISTORY_FILE)
        except IOError:
            pass

    try:
        interpreter = CommandHandler(logger)
        if args:
            cmdline = []
            for arg in args:
                if " " in arg:
                    cmdline.append('"%s"' % (arg,))
                else:
                    cmdline.append(arg)
            interpreter.onecmd(" ".join(cmdline))
        else:
            first_time = True
            while True:
                try:
                    if first_time:
                        first_time = False
                        interpreter.cmdloop(BANNER)
                    else:
                        interpreter.cmdloop("")
                    break
                except KeyboardInterrupt:
                    print
                    print "(To quit use the 'exit' command or CTRL+D)"

    except ApplicationError, e:
        if logger is not None:
            logger.error(e)
        return 1

    except Exception, e:
        if logger is not None:
            logger.critical("caught exception: %s" % e, exc_info=True)
        return 1

    return 0



if __name__ == "__main__":
    try:
        sys.exit(main(sys.argv))
    finally:
        logging.shutdown()
<|MERGE_RESOLUTION|>--- conflicted
+++ resolved
@@ -427,12 +427,8 @@
 
     def do_summary(self, args):
         """
-<<<<<<< HEAD
-summarise (tag|task) (time|switches|diary) (day|week|month)
-          [<period>] [tag <tag>]
-=======
-summary (tag|task) (time|switches|diary) (day|week|month) [<period>]
->>>>>>> 5ceacd2d
+summary (tag|task) (time|switches|diary) (day|week|month)
+        [<period>] [tag <tag>]
 
 Shows various summary information in tabular form. The first argument sets
 whether totals are split by task or tag. The second argument sets whether
